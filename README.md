--- conflicted
+++ resolved
@@ -1,78 +1,74 @@
-# Gerber‑to‑Graphtec (USB) – Cut Solder *Mask* & Paste Stencils on Silhouette Cutters
-
-**Fork + modern PyQt5 GUI rewrite** of the classic *gerber2graphtec* toolchain for producing **accurate SMT solder *mask* (and paste) stencils** on low‑cost Graphtec‑engine craft cutters (Silhouette Cameo / Portrait family).
-
-This fork replaces the original Gerber→(gerbv→pstoedit→pic) conversion chain and legacy Tk/Tkinter GUI with a **direct, cross‑platform Python + PyQt5 workflow**:
-
-- Parse Gerber natively using [**pcb‑tools**](https://github.com/curtacircuitos/pcb-tools) — no gerbv/pstoedit/Ghostscript toolchain needed.
-- Convert Gerber primitives (lines, arcs, flashes, polygons) into optimized cutter strokes.
-- Generate Graphtec/Silhouette job commands via the bundled `graphtec` backend.
-- Stream the job **directly over USB** using [**pyusb**](https://github.com/pyusb/pyusb) — no CUPS, no `/dev/usb/lp0` piping.
-- Poll cutter state (Ready / Moving / No Media / Paused) using low‑level control bytes informed by [**py_silhouette**](https://github.com/mossblaser/py_silhouette).
-
-⚙️ **Primary purpose:** Quickly turn your PCB **solder *mask* (or solder‑paste)** Gerber layer into a **mylar / film stencil** suitable for hand assembly, rework, reflow prototyping, and masking experiments. Field use shows good results in thin transparency film (~3–5 mil) down to ~0.5 mm pitch with tuning.
+# Gerber‑to‑Graphtec (USB) – Cut Your Own Solder Paste Stencils
+
+**Fork + modern GUI rewrite** of the classic *gerber2graphtec* toolchain for producing **accurate SMT solder‑paste stencils** on low‑cost Graphtec‑engine craft cutters (Silhouette Cameo / Portrait family).
+
+This fork replaces the original Gerber→(gerbv→pstoedit→pic) conversion chain with a **direct Python workflow**:
+
+* Parse Gerber using **[pcb-tools](https://github.com/curtacircuitos/pcb-tools)**.
+* Convert Gerber primitives (lines, arcs, flashes, polygons) into optimized cutter strokes.
+* Generate native Graphtec/Silhouette job commands (existing `graphtec` backend).
+* Stream the job **directly over USB** using **[pyusb](https://github.com/pyusb/pyusb)** – no CUPS, no `/dev/usb/lp0`, no driver install required on macOS.
+* Query cutter status (ready / moving / unloaded / paused) using control bytes inspired by **[py_silhouette](https://github.com/mossblaser/py_silhouette)**.
+
+⚙️ **Primary purpose:** Quickly turn your PCB solder‑paste Gerber layer into a **mylar / film stencil** suitable for fine‑pitch hand soldering & reflow. Field‑tested on thin transparency film ~3–5 mil; usable down to ~0.5 mm pitch QFP/QFN & 0201 passives (with tuning).
 
 ---
 
 ## Screenshot
 
-<<<<<<< HEAD
+
 ![Gerber‑to‑Graphtec GUI screenshot](Screenshot.png)
 
-*(Image file should sit alongside this README in the repo root.)*
-=======
-
-![Gerber‑to‑Graphtec GUI screenshot](Screenshot.png)
->>>>>>> ed206c79
-
 ---
 
 ## Why this fork?
 
-The original `gerber2graphtec` command‑line tool and early GUI (Tk/Tkinter) produced excellent results but depended on an aging external toolchain (gerbv, pstoedit, Ghostscript, pic) and sometimes fragile USB printer paths. Installing all of that on modern macOS systems — and especially mixing in Windows — became painful.
-
-This fork modernizes the pipeline while preserving the original project’s proven cutting strategies (short segment output, anti‑backlash planning, multi‑pass profiles, etc.). It adds a clean **PyQt5 GUI**, **direct USB streaming**, **live device status**, and **settings persistence**.
-
----
-
-## Key Features
+The original `gerber2graphtec` command‑line tool remains a clever, proven path for producing high‑quality stencils on hobby cutters. Over time, however:
+
+* Legacy utilities (gerbv, pstoedit, Ghostscript, pic) became cumbersome to install on macOS and Windows.
+* USB device nodes (e.g., `/dev/usb/lp0`) aren’t universally available.
+* Users increasingly expect an interactive GUI workflow.
+
+This fork modernizes the pipeline while preserving the original project’s proven cutting strategies (short segments, anti‑backlash planning, multi‑pass force profiles, etc.).
+
+---
+
+## Key Features (Fork Enhancements)
 
 ### Modern Gerber Ingest
-- RS‑274X parsing via **pcb‑tools**.
-- Supports common primitives: lines, rectangles, circles, obrounds, polygons, arcs (normalized + segmented for cutting).
-- Optional geometry cleanup: **merge small shapes** below user thresholds (`min_size`, `min_dist`).
+- Uses **pcb-tools** to read RS‑274X Gerber directly – no gerbv/pstoedit chain.
+- Handles common primitives: lines, rectangles, circles, obrounds, polygons, arcs (with angle normalization & segmentation).
+- Optional geometry cleanup: **merge small shapes** below user thresholds (size, spacing).
 
 ### USB‑Native Cutter Control
-- Auto‑detects connected Silhouette devices by VID/PID (Portrait / Cameo families; see table below).
-- Direct **bulk USB streaming** (chunked packets; tunable `CHUNK` size).
-- Device **status polling** (Ready, Moving, No Media, Paused) using commands informed by *py_silhouette*.
-- Color state indicator: red = none, yellow = not ready, green = ready, blue = cutting.
-
-### Interactive PyQt5 GUI
+- Auto‑detects connected Silhouette devices by VID/PID (Portrait / Cameo families).
+- Direct **bulk USB streaming** (chunked packets; configurable size).
+- Device **status polling** (Ready, Moving, No Media, Paused, Unknown) using commands derived from *py_silhouette*.
+- Color status indicator (red = none, yellow = not ready, green = ready, blue = cutting).
+
+### Interactive PyQt GUI
 - **Prepare → Cut** 2‑step workflow.
-- Live zoomable preview canvas (wheel zoom; anti‑aliased drawing).
+- Live preview canvas (zoom wheel; anti‑aliased view).
 - Centered "Preview" placeholder when no data loaded.
-- **Multi‑Pass control**: select 1–3 passes; per‑pass Speed & Force spin boxes stay in sync.
-- **Enhanced vs Standard** cutting modes: optimized line sequencing vs polygon outline cutting.
+- **Multi‑Pass control**: choose 1–3 passes; per‑pass speed & force kept in sync.
+- **Enhanced vs Standard** cutting modes:
+  - *Enhanced*: line‑optimized strokes (fast, minimal lift; good for stencils).
+  - *Standard*: closed polygon cutting (original outline fidelity).
 - Offset & Margin (inches) to position stencil on sheet.
-- Transform matrix (advanced affine tweak/calibration).
-- Merge tolerance (inches) for collapsing tiny apertures.
-- Cancelable cut with safe USB release.
-- Automatic settings persistence via **QSettings** (saved when you click *Prepare*).
+- Transform matrix (advanced affine tweak).
+- Merge tolerance (min_size, min_dist in inches) for cleaning pad clusters.
+- Cancelable cut job with safe interruption and USB release.
+- Automatic settings persistence via **QSettings** (saved on Prepare).
 
 ### Reliability / UX
-- Non‑blocking USB streaming thread keeps GUI responsive.
-- Post‑job USB cleanup prevents permission lockups between runs.
-- Auto device‑status polling (idle) + status refresh during jobs.
-- Pre‑flight readiness check warns if no media is loaded (helps avoid silent no‑cut failures).
+- Job streaming occurs in a background thread; GUI remains responsive.
+- After cancel or job completion, USB interface is cleanly released.
+- Device state auto‑polls every second when idle; UI updates background color & text.
+- Pre‑flight readiness check warns if cutter has no media loaded.
 
 ---
 
 ## Quick Start
-
-> **Tested hardware:** Silhouette **Portrait (1st gen)** on macOS. Other cutters listed below are **auto‑detected but untested** — community feedback welcome!
->
-> **OS support:** Developed on macOS. Windows & Linux builds are **not yet fully tested**; please report results.
 
 ### 1. Install (recommended: virtualenv)
 
@@ -83,7 +79,7 @@
 pip install pcb-tools pyusb PyQt5
 ```
 
-The repository includes helper modules (`graphtec.py`, `optimize.py`, `mergepads.py`, `gerber_parser.py`) which are imported locally; no package install needed if you run from a clone of this repo.
+> The repo includes small helper modules (`graphtec`, `optimize`, `mergepads`, `gerber_parser`) which are imported locally; no extra install step needed if you run from the source tree.
 
 ### 2. Run the GUI
 
@@ -92,112 +88,113 @@
 ```
 
 ### 3. Prepare a Cut Job
-
-1. Select your **Gerber** (*.gbr*) solder *mask* (or paste) layer.
+1. Load your solder‑paste **Gerber** (*.gbr*).
 2. Choose an **output job file** (*.graphtec*).
-3. Adjust **Offset** & **Margin** to position the stencil on your film.
-4. Pick **Passes** (1–3) and set per‑pass **Speed** (1–10) & **Force** (1–33).
-5. (Optional) Enable **Merge small shapes**; set **Merge tol.** (inches) as `min_size,min_dist`.
-6. Choose **Mode**: *Enhanced* (optimized lines) or *Standard* (closed polygons).
-7. Click **1. Prepare**. A preview renders; your settings are saved.
+3. Adjust Offset / Margin as needed to locate your stencil on film.
+4. Select number of **Passes** (1–3) and set per‑pass Speed (1–10) & Force (1–33).
+5. (Optional) Enable **Merge small shapes** and set tolerance.
+6. Pick **Mode** → *Enhanced* (optimized) or *Standard* (polygons).
+7. Click **1. Prepare**. This parses the file, generates the job, shows a preview, and saves settings.
 
 ### 4. Cut
-
-1. Load film / mylar in the cutter.
-2. Wait for the status indicator to turn **green / Ready**.
+1. Load film / mylar in cutter.
+2. Confirm the cutter shows *Ready* (green).
 3. Click **2. Cut**.
-4. Watch progress (cancel if needed).
+4. Watch progress; cancel if needed.
 
 ---
 
 ## Parameter Reference
 
-| Parameter  | Units      | GUI Field     | Description                                                                                                                                                        |
-| ---------- | ---------- | ------------- | ------------------------------------------------------------------------------------------------------------------------------------------------------------------ |
-| Offset     | inches     | Offset (in)   | X,Y shift applied before output. Use to locate stencil on loaded film.                                                                                             |
-| Margin     | inches     | Margin (in)   | Extra border added around design extents; cutter can frame the area.                                                                                               |
-| Transform  | raw coeffs | Transform     | Affine matrix `[a,b,c,d]` (scales/shears). Advanced calibration / compensation.                                                                                    |
-| Passes     | count      | Passes        | 1–3 multi‑pass cuts. Additional passes can improve cut‑through in thicker film.                                                                                    |
-| Speed      | steps      | Speed cols    | 1 = slowest, 10 = fastest. Lower speed improves detail in thin film.                                                                                               |
-| Force      | steps      | Force cols    | 1 = light, 33 = heavy. Dial in for your film & blade.                                                                                                             |
-| Merge tol. | inches     | Merge tol.    | Two comma values: `min_size,min_dist`. Shapes smaller than `min_size` or closer than `min_dist` may be merged/simplified. Uses `mergepads.fix_small_geometry()`.   |
-| Mode       | select     | Mode          | **Enhanced:** optimized line sequencing (fast); **Standard:** closed polygons (fidelity to outline).                                                               |
+| Parameter | Units | GUI Field | Description |
+|---|---|---|---|
+| Offset | inches | `Offset (in)` | X,Y shift applied before output. Use to locate stencil on loaded film. |
+| Margin | inches | `Margin (in)` | Extra border added around design extents; cutter can frame the area. |
+| Transform | raw coeffs | `Transform` | Affine matrix `[a,b,c,d]` (scales/shears). Advanced calibration. |
+| Passes | count | `Passes` | 1–3 multi‑pass cuts. Additional passes can increase cut quality in thicker film. |
+| Speed | steps | `Speed` columns | 1 = slowest, 10 = fastest. Lower speed improves detail in thin film. |
+| Force | steps | `Force` columns | 1 = light kiss cut, 33 = heavy. Dial in for your film & blade. |
+| Merge tol. | inches | `Merge tol.` | Two comma values: `min_size,min_dist`. Features smaller than `min_size` or closer than `min_dist` may be merged/simplified. Uses `mergepads.fix_small_geometry()`. |
+| Mode | select | `Mode` | **Enhanced:** optimized line sequencing (fast); **Standard:** closed polygons. |
 
 ---
 
 ## Supported Devices (auto‑detected by VID/PID)
 
-> VID/PID values sourced from the **py_silhouette** project.
-> Only **Silhouette Portrait (1st gen)** has been tested with this GUI so far; others are expected to work but need community validation.
-
-| Model                   | VID    | PID    | Tested? |
-| ----------------------- | ------ | ------ | ------- |
-| Silhouette Portrait     | 0x0B4D | 0x1123 | ✅ macOS |
-| Silhouette Portrait 2   | 0x0B4D | 0x1132 | ❓       |
-| Silhouette Portrait 3   | 0x0B4D | 0x113A | ❓       |
-| Silhouette Cameo        | 0x0B4D | 0x1121 | ❓       |
-| Silhouette Cameo 2      | 0x0B4D | 0x112B | ❓       |
-| Silhouette Cameo 3      | 0x0B4D | 0x112F | ❓       |
-| Silhouette Cameo 4      | 0x0B4D | 0x1137 | ❓       |
-| Silhouette Cameo 4 Plus | 0x0B4D | 0x1138 | ❓       |
-| Silhouette Cameo 4 Pro  | 0x0B4D | 0x1139 | ❓       |
-
-Detection is first‑match: if more than one supported cutter is connected, the first enumerated USB device will be used.
+| Model | VID | PID |
+|---|---|---|
+| Silhouette Portrait | 0x0B4D | 0x1123 |
+| Silhouette Portrait 2 | 0x0B4D | 0x1132 |
+| Silhouette Portrait 3 | 0x0B4D | 0x113A |
+| Silhouette Cameo | 0x0B4D | 0x1121 |
+| Silhouette Cameo 2 | 0x0B4D | 0x112B |
+| Silhouette Cameo 3 | 0x0B4D | 0x112F |
+| Silhouette Cameo 4 | 0x0B4D | 0x1137 |
+| Silhouette Cameo 4 Plus | 0x0B4D | 0x1138 |
+| Silhouette Cameo 4 Pro | 0x0B4D | 0x1139 |
+
+> Detection is first‑match. If multiple supported cutters are connected, the first one returned by USB enumeration will be used.
 
 ---
 
 ## Materials & Cut Tips
 
-- Use **mylar / polyester film ~3–5 mil** thick (laser transparency stock works well).
-- Many users **shrink PCB pad apertures ~2 mils** in CAM before export; hobby blades can flare geometry slightly.
-- Start conservative: Speed ~2, Force ~5 first pass; add deeper force on 2nd/3rd passes.
-- Inspect under backlight; weeded apertures should be crisp.
-
-(These guidelines build on real‑world results from the original project; links below.)
-
----
-
-## Dependencies (Python)
-
-Extracted from the source modules in this repository:
-
-| Package     | Used For                                             |
-| ----------- | ---------------------------------------------------- |
-| **pcb-tools** | Native Gerber parsing (rs274x)                      |
-| **pyusb**     | Direct USB access to Silhouette cutters             |
-| **PyQt5**     | Cross‑platform GUI framework                        |
-
-Install via pip:
+* Use **mylar / polyester film ~3–5 mil** thick (common laser transparency stock works well).
+* Many users **shrink paste apertures ~2 mils** in CAM before export; hobby blades can flare cuts slightly.
+* Start conservative: Speed ~2, Force ~5 first pass; add deeper force on 2nd/3rd passes.
+* Inspect with backlight; fully weeded apertures should be clean rectangles.
+
+(These guidelines build on real‑world results from the original project; see links below.)
+
+---
+
+## Command‑Line Legacy (Original Project)
+
+The classic CLI version piped Gerber→Graphtec commands straight to a USB printer node:
 
 ```bash
-pip install pcb-tools pyusb PyQt5
+# basic usage
+gerber2graphtec paste.gbr > /dev/usb/lp0
+
+# with calibration & multi‑pass
+gerber2graphtec \
+  --offset 3,4 \
+  --matrix 1.001,0,-0.0005,0.9985 \
+  --speed 2,1 \
+  --force 5,25 \
+  paste.gbr > /dev/usb/lp0
 ```
 
-(Other imports in the source tree are Python standard library or local modules bundled with the repo.)
-
----
-
-## Development Notes
-
-- Developed & tested on **macOS** with a **Silhouette Portrait (gen 1)**.
-- Windows & Linux are **currently untested**; PyUSB + appropriate permissions *should* enable support — please report success/failures.
-- When running on Linux you may need a udev rule to grant non‑root USB access (VID 0x0B4D, matching your PID).
-- If the cutter seems to accept data instantly but does not move, confirm material is loaded; the GUI polls state but cannot always detect failed loads on all models.
-- Adjust `CHUNK` in `g2g_gui.py` to tune progress granularity vs overhead (smaller = finer progress updates).
+That still works if you build and run the original CLI. This fork’s GUI wraps and extends the same underlying concepts.
+
+---
+
+## Upstream Usage Notes (Historical)
+
+The original README recommended:
+
+* Shrinking paste features by ~2 mils pre‑Gerber.
+* Cutting thin mylar / transparency stock (3–5 mil).
+* Experimenting with speeds / forces for best quality.
+* Using helper script **file2graphtec** on macOS / Windows when `/dev/usb/lp0` not available.
+* Installing via macports: `gerbv`, `pstoedit`, `libusb`, etc. (replaced in this fork; retained here for legacy reference.)
+* Watching out for old gerbv (<2.6.0) aperture omission bugs.
+
+Those notes are preserved for historical context; see *Links* below for deep dive discussions.
 
 ---
 
 ## Original Resources & Further Reading
 
-These pages (from the **original project README**) document the techniques, calibration ideas, materials, and background that inspired this tool and its fork.
+These pages document the techniques, calibration ideas, and background that inspired this tool and its fork. (All links from the original project are retained.)
 
 - http://pmonta.com/blog/2012/12/25/smt-stencil-cutting/
 - http://dangerousprototypes.com/forum/viewtopic.php?f=68&t=5341
 - http://hackeda.com/blog/start-printing-pcb-stencils-for-about-200/
 - http://hackaday.com/2012/12/27/diy-smd-stencils-made-with-a-craft-cutter/
 
-### GUI origin (historical)
-An early optional GUI was contributed by **jesuscf** (Tk/Tkinter) in the Dangerous Prototypes thread. This fork is a **complete PyQt5 rewrite** with direct USB streaming.
+### GUI origin
+An early optional GUI was contributed by **jesuscf** in the Dangerous Prototypes thread. This fork’s PyQt GUI is a modern re‑implementation.
 
 ### Protocol Documentation Credits (Original Project)
 Thanks to the authors of **robocut** and **graphtecprint** for Graphtec protocol information:
@@ -210,42 +207,52 @@
 
 ---
 
+## Additional Open-Source Projects Referenced in This Fork
+
+### pcb-tools
+Used for native Gerber parsing (layers, primitives, flashes, apertures). We walk the PCB layer primitives and emit cutter strokes directly, bypassing gerbv/pstoedit.
+
+> GitHub: https://github.com/curtacircuitos/pcb-tools
+
+### py_silhouette
+Used as a reference for device VID/PID tables and low‑level USB control codes, especially querying device state (`ESC 0x05`) and general endpoint behavior.
+
+> GitHub: https://github.com/mossblaser/py_silhouette
+
+---
+
+## Development Notes
+
+* Tested on **macOS** and **Linux**; Windows should work if PyUSB can claim the interface.
+* Python **3.9+** recommended (developed & tested on newer versions; PyQt5 compatible).
+* USB access may require udev rules (Linux) or administrator approval (macOS first connect).
+* If you see *permission denied* errors, try running once with `sudo` or update udev rules for your VID/PID.
+* Adjust `CHUNK` in `g2g_gui.py` to tune streaming granularity vs overhead. Smaller chunks = more progress updates, slightly more USB calls.
+
+---
+
+## License
+
+This fork retains the **original project’s license** (see `LICENSE` in this repository). Modifications © their respective contributors.
+
+If the upstream license file is missing in your fork, please copy it in full from the original repository before release.
+
+---
+
 ## Contributing
 
-**Community testing needed!** If you have any of the following, please help:
-
-- A Silhouette cutter *other than* Portrait (gen 1).
-- Windows or Linux environment.
-- Different film / stencil materials.
-
-Please try a small test cut and open a GitHub issue with:
-
-- Cutter model & firmware (if known).
-- OS + Python version.
-- Whether device auto‑detect worked.
-- Whether status reporting matched the machine’s panel.
-- Cut parameters (passes, speed/force) and material thickness.
-- Photos of the resulting stencil (optional but helpful!).
-
-Pull requests welcome for:
-
-- Verified device quirks / better VID+PID selection logic when multiple units connected.
-- Windows USB claim helpers.
-- Improved error messages when state polling fails.
-- Optional CLI front‑end to reuse the new pipeline.
-
----
-
-## License
-
-This fork retains the **original project’s license** (see `LICENSE` in this repository). Modifications © their respective contributors.
-
-If the upstream license file is missing in your fork, please copy it in full from the original repository before release.
+Pull requests welcome! Ideas:
+- Native Windows device claim helpers.
+- Batch / CLI wrapper around the new Python pipeline.
+- Optional auto material length detection.
+- SVG overlay preview or aperture tagging.
+
+Open an issue if you hit trouble cutting ultra‑fine stencil apertures; include Gerber + your material, pass settings, and cutter model.
 
 ---
 
 ## Acknowledgements
 
-Huge thanks to the original *gerber2graphtec* author and community, including contributors in the Dangerous Prototypes forums, **jesuscf** (first GUI), the maintainers of **robocut**, **graphtecprint**, **pcb-tools**, and **py_silhouette**, and everyone who shared calibration tips for cutting reliable SMT or solder‑mask stencils on hobby hardware.
+Huge thanks to the original *gerber2graphtec* author and community, including contributors in the Dangerous Prototypes forums, **jesuscf** (first GUI), the maintainers of **robocut**, **graphtecprint**, **pcb-tools**, and **py_silhouette**, and everyone who shared calibration tips for cutting reliable SMT stencils on hobby hardware.
 
 Happy cutting & good solder joints! 🔧🧪🧲
